--- conflicted
+++ resolved
@@ -17,13 +17,8 @@
 // You can specify all the values or you can default the Build and Revision Numbers
 // by using the '*' as shown below:
 // [<assembly: AssemblyVersion("1.0.*")>]
-<<<<<<< HEAD
 [<assembly: AssemblyVersion("0.2.0.0")>]
 [<assembly: AssemblyFileVersion("0.2.0.0")>]
-=======
-[<assembly: AssemblyVersion("0.1.0.1")>]
-[<assembly: AssemblyFileVersion("0.1.0.1")>]
->>>>>>> 9fa0879e
 
 do
     ()